<<<<<<< HEAD
﻿using System.Reflection;
using FastEndpoints.Validation;
=======
﻿using FastEndpoints.Validation;
using FluentValidation;
using FluentValidation.Results;
using Microsoft.AspNetCore.Builder;
>>>>>>> 599ffec1
using Microsoft.AspNetCore.Http;
using Microsoft.AspNetCore.Routing;
using Microsoft.Extensions.DependencyInjection;
using System.Security.Claims;
using System.Text.Json;
using System.Text.Json.Nodes;
using System.Text.Json.Serialization;

namespace FastEndpoints;

public abstract partial class Endpoint<TRequest, TResponse> : BaseEndpoint where TRequest : notnull where TResponse : notnull
{
    private static async Task<TRequest> BindToModel(HttpContext ctx, List<ValidationFailure> failures, JsonSerializerContext? serializerCtx, CancellationToken cancellation)
    {
<<<<<<< HEAD
        string? plainTextBody = null;
        IEnumerable<(string, object?)>? jsonBodyValues = null;
        if (ctx.Request.ContentLength > 0)
        {
            if (isPlainTextRequest)
            {
                plainTextBody =  await GetPlainTextBody(ctx.Request.Body).ConfigureAwait(false);
            }
            else if (ctx.Request.HasJsonContentType())
            {
                jsonBodyValues = await GetJsonBodyValuesAsync(ctx.Request, serializerCtx).ConfigureAwait(false);
            }
        }

        var properties = CreatePropertiesDictionary(
            jsonBodyValues ?? ArraySegment<(string, object?)>.Empty,
            GetFormValues(ctx.Request, failures),
            GetRouteValues(ctx.Request.RouteValues, failures),
            GetQueryParamValues(ctx.Request.Query, failures),
            GetUserClaimValues(ctx.User.Claims, failures),
            GetHeaderValues(ctx.Request.Headers, failures),
            GetHasPermissionPropertyValues(ctx.User.Claims, failures)
        );

        if (plainTextBody != null)
        {
            properties[nameof(IPlainTextRequest.Content)] = plainTextBody;
        }
=======
        TRequest? req = default;

        if (isPlainTextRequest)
        {
            req = await BindPlainTextBody(ctx.Request.Body);
        }
        else if (ctx.Request.HasJsonContentType())
        {
            req = (TRequest?)await FastEndpoints.Config.ReqDeserializerFunc(ctx.Request, tRequest, serializerCtx, cancellation);
            if (req is null) throw new InvalidOperationException("JSON deserialization failed!");
        }
        else
        {
            req = new();
        }

        BindFormValues(req, ctx.Request, failures);
        BindRouteValues(req, ctx.Request.RouteValues, failures);
        BindQueryParams(req, ctx.Request.Query, failures);
        BindUserClaims(req, ctx.User.Claims, failures);
        BindHeaders(req, ctx.Request.Headers, failures);
        BindHasPermissionProps(req, ctx.User.Claims, failures);
>>>>>>> 599ffec1

        if (failures.Count > 0) throw new ValidationFailureException();

        return BuildRequest(properties, failures);
    }

    /// <remarks>
    /// Later properties will override earlier properties
    /// </remarks>
    private static Dictionary<string, object?> CreatePropertiesDictionary(params IEnumerable<(string, object?)>[] properties)
    {
        var result = new Dictionary<string, object?>(StringComparer.OrdinalIgnoreCase);
        foreach (var propertiesList in properties)
        {
            foreach (var (name, value) in propertiesList)
            {
                result[name] = value;
            }
        }

        return result;
    }

    private static async Task ValidateRequest(TRequest req, HttpContext ctx, EndpointDefinition ep, object? preProcessors, List<ValidationFailure> validationFailures, CancellationToken cancellation)
    {
        if (ep.ValidatorType is null)
            return;

        var validator = (IValidator<TRequest>)ctx.RequestServices.GetRequiredService(ep.ValidatorType)!;

        var valResult = await validator.ValidateAsync(req, cancellation);

        if (!valResult.IsValid)
            validationFailures.AddRange(valResult.Errors);

        if (validationFailures.Count > 0 && ep.ThrowIfValidationFails)
        {
            await RunPreprocessors(preProcessors, req, ctx, validationFailures, cancellation);
            throw new ValidationFailureException();
        }
    }

    private static async Task RunPostProcessors(object? postProcessors, TRequest req, TResponse? resp, HttpContext ctx, List<ValidationFailure> validationFailures, CancellationToken cancellation)
    {
        if (postProcessors is not null)
        {
            foreach (var pp in (IPostProcessor<TRequest, TResponse>[])postProcessors)
                await pp.PostProcessAsync(req, resp, ctx, validationFailures, cancellation);
        }
    }

    private static async Task RunPreprocessors(object? preProcessors, TRequest req, HttpContext ctx, List<ValidationFailure> validationFailures, CancellationToken cancellation)
    {
        if (preProcessors is not null)
        {
            foreach (var p in (IPreProcessor<TRequest>[])preProcessors)
                await p.PreProcessAsync(req, ctx, validationFailures, cancellation);
        }
    }

    private static Task<string> GetPlainTextBody(Stream body)
    {
        using var streamReader = new StreamReader(body);
<<<<<<< HEAD
        return streamReader.ReadToEndAsync();
    }

    private static TRequest BuildRequest(Dictionary<string, object?> values, List<ValidationFailure> failures)
    {
        // Prefer using the constructors with the most parameters
        var constructors = tRequest.GetConstructors(BindingFlags.Instance | BindingFlags.Public | BindingFlags.NonPublic)
            .OrderByDescending(constructor => constructor.GetParameters().Length);
        if (!constructors.Any())
        {
            return CreateRequestWithoutConstructor(values);
        }
        
        var unbindableParameters = new List<List<string>>();
        foreach (var constructor in constructors)
        {
            if (TryBuildRequest(values, constructor, out var request, out var unbindable))
            {
                return request;
            }
            else
            {
                unbindableParameters.Add(unbindable);
            }
        }

        failures.AddRange(MissingPropertiesToValidationFailures(unbindableParameters));
        throw new ValidationFailureException();
    }

    private static bool TryBuildRequest(Dictionary<string, object?> values, ConstructorInfo constructorInfo, out TRequest request, out List<string> unbindableParameters)
    {
        var parameters = constructorInfo.GetParameters();
        unbindableParameters = parameters
            .Where(parameter => !values.ContainsKey(parameter.Name!))
            .Select(parameter => parameter.Name!)
            .ToList();
        if (unbindableParameters.Any())
        {
            request = default!;
            return false;
        }

        var (args, unused) = GetArgs(values, parameters);
        request = (TRequest) constructorInfo.Invoke(args);
        BindProperties(request, unused);
        return true;
    }

    private static TRequest CreateRequestWithoutConstructor(Dictionary<string, object?> values)
    {
        var request = (TRequest) Activator.CreateInstance(tRequest)!;
        BindProperties(request, values);
        return request;
    }

    private static IEnumerable<ValidationFailure> MissingPropertiesToValidationFailures(List<List<string>> unbindableProperties)
    {
        // TODO Could possibly allow a combination of properties that is a subset of the missing parameters across constructors
        // Naive way:
        return unbindableProperties
            .Where(x => !x.Contains("original"))
            .OrderBy(x => x.Count)
            .First()
            .Select(missingProperty => new ValidationFailure(missingProperty, "Is required"))
            .ToList();
    }

    private static (object?[] args, Dictionary<string, object?> unused) GetArgs(Dictionary<string, object?> values, ParameterInfo[] parameters)
    {
        var args = new List<object?>();
        var unused = new Dictionary<string, object?>(values);
        foreach (var parameter in parameters)
        {
            args.Add(values[parameter.Name!]);
            unused.Remove(parameter.Name!);
        }

        return (args.ToArray(), unused);
    }

    private static void BindProperties(TRequest request, Dictionary<string, object?> values)
    {
        foreach (var (name, value) in values)
        {
            var property = tRequest.GetProperty(name, BindingFlags.Instance | BindingFlags.Public | BindingFlags.NonPublic | BindingFlags.IgnoreCase);
            if (!property!.CanWrite)
            {
                // TODO Warn? Error? Or just skip?
                continue;
            }
            
            property.SetValue(request, value);
        }
    }

    private static async Task<IEnumerable<(string, object?)>> GetJsonBodyValuesAsync(HttpRequest request, JsonSerializerContext? ctx)
    {
        // TODO Could possibly catch json exception and return failures here
        using var streamReader = new StreamReader(request.Body);
        var topNode = JsonNode.Parse(await streamReader.ReadToEndAsync().ConfigureAwait(false));
        if (topNode == null)
        {
            return ArraySegment<(string, object?)>.Empty;
        }
        
        var cachedProps = ReqTypeCache<TRequest>.CachedProps;
        return topNode
            .AsObject()
            .Select(x => (
                x.Key,
                cachedProps.TryGetValue(x.Key, out var prop) ? x.Value?.Deserialize(prop.PropType, ctx?.Options ?? FastEndpoints.Config.SerializerOpts) : null
            ))
            .ToList();
=======
        req.Content = await streamReader.ReadToEndAsync();
        return (TRequest)req;
>>>>>>> 599ffec1
    }

    private static Task AutoSendResponse(HttpContext ctx, TResponse? responseDto, JsonSerializerContext? jsonSerializerContext, CancellationToken cancellation)
    {
        return responseDto is null
               ? ctx.Response.SendNoContentAsync(cancellation)
               : ctx.Response.SendAsync(responseDto, 200, jsonSerializerContext, cancellation);
    }

    private static IEnumerable<(string, object?)> GetFormValues(HttpRequest httpRequest, List<ValidationFailure> failures)
    {
        if (!httpRequest.HasFormContentType)
        {
            return ArraySegment<(string, object?)>.Empty;
        }

        var formFields = httpRequest.Form.Select(kv => new KeyValuePair<string, object?>(kv.Key, kv.Value[0])).ToArray();

        var values = formFields
            .Select(formField => GetPropertyValue(formField, failures))
            .Where(value => value != null)
            .Select(value => value!.Value)
            .ToList();

        foreach (var formFile in httpRequest.Form.Files)
        {
            if (ReqTypeCache<TRequest>.CachedProps.TryGetValue(formFile.Name, out var prop))
            {
                if (prop.PropType == Types.IFormFile)
                {
                    values.Add((formFile.Name, formFile));
                }
                else
                {
                    failures.Add(new(formFile.Name, "Files can only be bound to properties of type IFormFile!"));
                }
            }
        }

        return values;
    }

    private static IEnumerable<(string, object?)> GetRouteValues(RouteValueDictionary routeValues, List<ValidationFailure> failures)
    {
        if (routeValues.Count == 0)
        {
            return ArraySegment<(string, object?)>.Empty;
        }

        var values = new List<(string, object?)>();
        foreach (var kvp in routeValues)
        {
            if ((kvp.Value as string)?.StartsWith("{") is false)
            {
                var value = GetPropertyValue(kvp, failures);
                if (value != null)
                {
                    values.Add(value.Value);
                }
            }
        }

        return values;
    }

    private static IEnumerable<(string, object?)> GetQueryParamValues(IQueryCollection query, List<ValidationFailure> failures)
    {
        return query
            .Select(kvp => GetPropertyValue(new(kvp.Key, kvp.Value[0]), failures))
            .Where(x => x.HasValue)
            .Select(x => x!.Value);
    }

    private static IEnumerable<(string, object?)> GetUserClaimValues(IEnumerable<Claim> claims, List<ValidationFailure> failures)
    {
        var values = new List<(string, object?)>();
        var cachedProps = ReqTypeCache<TRequest>.CachedFromClaimProps;

        for (int i = 0; i < cachedProps.Count; i++)
        {
            var prop = cachedProps[i];

            string? claimVal = null;
            foreach (var c in claims)
            {
                if (c.Type.Equals(prop.Identifier, StringComparison.OrdinalIgnoreCase))
                {
                    claimVal = c.Value;
                    break;
                }
            }

            if (claimVal is null && prop.ForbidIfMissing)
                failures.Add(new(prop.Identifier, "User doesn't have this claim type!"));

            if (claimVal is not null && prop.ValueParser is not null)
            {
                var (success, value) = prop.ValueParser(claimVal);
                if (success)
                {
                    values.Add((prop.PropName, value));
                }
                else
                {
                    failures.Add(new(prop.Identifier, $"Unable to bind claim value [{claimVal}] to a [{prop.PropType.Name}] property!"));
                }
            }
        }

        return values;
    }

    private static IEnumerable<(string, object?)> GetHeaderValues(IHeaderDictionary headers, List<ValidationFailure> failures)
    {
        var values = new List<(string, object?)>();
        var cachedProps = ReqTypeCache<TRequest>.CachedFromHeaderProps;

        for (int i = 0; i < cachedProps.Count; i++)
        {
            var prop = cachedProps[i];
            var hdrVal = headers[prop.Identifier].FirstOrDefault();

            if (hdrVal is null && prop.ForbidIfMissing)
                failures.Add(new(prop.Identifier, "This header is missing from the request!"));

            if (hdrVal is not null && prop.ValueParser is not null)
            {
                var (success, value) = prop.ValueParser(hdrVal);
                if (success)
                {
                    values.Add((prop.PropName, value));
                }
                else
                {
                    failures.Add(new(prop.Identifier, $"Unable to bind header value [{hdrVal}] to a [{prop.PropType.Name}] property!"));
                }
            }
        }

        return values;
    }

    private static List<(string, object?)> GetHasPermissionPropertyValues(IEnumerable<Claim> claims, List<ValidationFailure> failures)
    {
        var values = new List<(string, object?)>();
        var cachedProps = ReqTypeCache<TRequest>.CachedHasPermissionProps;

        for (int i = 0; i < cachedProps.Count; i++)
        {
            var prop = cachedProps[i];

            bool hasPerm = claims.Any(c =>
               string.Equals(c.Type, Constants.PermissionsClaimType, StringComparison.OrdinalIgnoreCase) &&
               string.Equals(c.Value, prop.Identifier, StringComparison.OrdinalIgnoreCase));

            if (!hasPerm && prop.ForbidIfMissing)
                failures.Add(new(prop.Identifier, "User doesn't have this permission!"));

            if (hasPerm && prop.ValueParser is not null)
            {
                var (success, value) = prop.ValueParser(hasPerm);
                if (success)
                {
                    values.Add((prop.PropName, value));
                }
                else
                {
                    failures.Add(new(prop.PropName, $"Attribute [HasPermission] does not work with [{prop.PropType.Name}] properties!"));
                }
            }
        }

        return values;
    }

    private static (string, object?)? GetPropertyValue(KeyValuePair<string, object?> kvp, List<ValidationFailure> failures)
    {
        if (ReqTypeCache<TRequest>.CachedProps.TryGetValue(kvp.Key, out var prop) && prop.ValueParser is not null)
        {
            var (success, value) = prop.ValueParser(kvp.Value);
            
            if (!success)
<<<<<<< HEAD
            {
                failures.Add(new(prop.PropName, $"Unable to bind [{kvp.Value}] to a [{prop.PropType.Name}] property!"));
                return null;
            }

            return (prop.PropName, value);
=======
                failures.Add(new(kvp.Key, $"Unable to bind [{kvp.Value}] to a [{prop.PropType.ActualName()}] property!"));
>>>>>>> 599ffec1
        }

        return null;
    }

    private static readonly Action<RouteHandlerBuilder> ClearDefaultAcceptProducesMetadata = b =>
    {
        b.Add(epBuilder =>
        {
            foreach (var m in epBuilder.Metadata.Where(o => o.GetType().Name is "ProducesResponseTypeMetadata" or "AcceptsMetadata").ToArray())
                epBuilder.Metadata.Remove(m);
        });
    };
}<|MERGE_RESOLUTION|>--- conflicted
+++ resolved
@@ -1,12 +1,8 @@
-<<<<<<< HEAD
-﻿using System.Reflection;
+using System.Reflection;
 using FastEndpoints.Validation;
-=======
-﻿using FastEndpoints.Validation;
 using FluentValidation;
 using FluentValidation.Results;
 using Microsoft.AspNetCore.Builder;
->>>>>>> 599ffec1
 using Microsoft.AspNetCore.Http;
 using Microsoft.AspNetCore.Routing;
 using Microsoft.Extensions.DependencyInjection;
@@ -21,7 +17,6 @@
 {
     private static async Task<TRequest> BindToModel(HttpContext ctx, List<ValidationFailure> failures, JsonSerializerContext? serializerCtx, CancellationToken cancellation)
     {
-<<<<<<< HEAD
         string? plainTextBody = null;
         IEnumerable<(string, object?)>? jsonBodyValues = null;
         if (ctx.Request.ContentLength > 0)
@@ -50,30 +45,6 @@
         {
             properties[nameof(IPlainTextRequest.Content)] = plainTextBody;
         }
-=======
-        TRequest? req = default;
-
-        if (isPlainTextRequest)
-        {
-            req = await BindPlainTextBody(ctx.Request.Body);
-        }
-        else if (ctx.Request.HasJsonContentType())
-        {
-            req = (TRequest?)await FastEndpoints.Config.ReqDeserializerFunc(ctx.Request, tRequest, serializerCtx, cancellation);
-            if (req is null) throw new InvalidOperationException("JSON deserialization failed!");
-        }
-        else
-        {
-            req = new();
-        }
-
-        BindFormValues(req, ctx.Request, failures);
-        BindRouteValues(req, ctx.Request.RouteValues, failures);
-        BindQueryParams(req, ctx.Request.Query, failures);
-        BindUserClaims(req, ctx.User.Claims, failures);
-        BindHeaders(req, ctx.Request.Headers, failures);
-        BindHasPermissionProps(req, ctx.User.Claims, failures);
->>>>>>> 599ffec1
 
         if (failures.Count > 0) throw new ValidationFailureException();
 
@@ -137,7 +108,6 @@
     private static Task<string> GetPlainTextBody(Stream body)
     {
         using var streamReader = new StreamReader(body);
-<<<<<<< HEAD
         return streamReader.ReadToEndAsync();
     }
 
@@ -252,10 +222,6 @@
                 cachedProps.TryGetValue(x.Key, out var prop) ? x.Value?.Deserialize(prop.PropType, ctx?.Options ?? FastEndpoints.Config.SerializerOpts) : null
             ))
             .ToList();
-=======
-        req.Content = await streamReader.ReadToEndAsync();
-        return (TRequest)req;
->>>>>>> 599ffec1
     }
 
     private static Task AutoSendResponse(HttpContext ctx, TResponse? responseDto, JsonSerializerContext? jsonSerializerContext, CancellationToken cancellation)
@@ -438,16 +404,12 @@
             var (success, value) = prop.ValueParser(kvp.Value);
             
             if (!success)
-<<<<<<< HEAD
             {
                 failures.Add(new(prop.PropName, $"Unable to bind [{kvp.Value}] to a [{prop.PropType.Name}] property!"));
                 return null;
             }
 
             return (prop.PropName, value);
-=======
-                failures.Add(new(kvp.Key, $"Unable to bind [{kvp.Value}] to a [{prop.PropType.ActualName()}] property!"));
->>>>>>> 599ffec1
         }
 
         return null;
