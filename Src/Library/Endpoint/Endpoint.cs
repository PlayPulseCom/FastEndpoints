--- conflicted
+++ resolved
@@ -41,21 +41,12 @@
             await OnBeforeHandleAsync(req);
 
             if (endpoint.ExecuteAsyncImplemented)
-<<<<<<< HEAD
-                Response = await ExecuteAsync(req, cancellation).ConfigureAwait(false);
-            else
-                await HandleAsync(req, cancellation).ConfigureAwait(false);
-            
-            if (!ctx.Items.ContainsKey(Constants.ResponseSent))
-                await AutoSendResponse(ctx, Response, endpoint.SerializerContext, cancellation).ConfigureAwait(false);
-=======
-                _response = await ExecuteAsync(req, cancellation);
+                Response = await ExecuteAsync(req, cancellation);
             else
                 await HandleAsync(req, cancellation);
 
             if (!ResponseStarted)
-                await AutoSendResponse(ctx, _response, endpoint.SerializerContext, cancellation);
->>>>>>> 599ffec1
+                await AutoSendResponse(ctx, Response, endpoint.SerializerContext, cancellation);
 
             OnAfterHandle(req, Response); await OnAfterHandleAsync(req, Response);
 
