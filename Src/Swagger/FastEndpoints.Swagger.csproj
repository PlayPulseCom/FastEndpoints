<Project Sdk="Microsoft.NET.Sdk">

    <PropertyGroup>

<<<<<<< HEAD
        <Version>4.0.0</Version>
=======
        <Version>9.0.0</Version>
>>>>>>> 20b3a029

        <TargetFramework>net6.0</TargetFramework>
        <ImplicitUsings>enable</ImplicitUsings>
        <Nullable>enable</Nullable>
        <GenerateDocumentationFile>true</GenerateDocumentationFile>
        <NoWarn>1701;1702;CS1591;CS1573</NoWarn>
        <Authors>PlayPulseCom</Authors>
        <Description>Swagger support for FastEndpoints.</Description>
        <PackageProjectUrl>https://github.com/dj-nitehawk/FastEndpoints</PackageProjectUrl>
        <RepositoryUrl>https://github.com/PlayPulseCom/FastEndpoints.git</RepositoryUrl>
        <RepositoryType>git</RepositoryType>
        <PackageIcon>icon.png</PackageIcon>
        <PackageLicenseExpression>MIT</PackageLicenseExpression>
        <PublishRepositoryUrl>true</PublishRepositoryUrl>
        <EmbedUntrackedSources>true</EmbedUntrackedSources>
        <IncludeSymbols>true</IncludeSymbols>
        <SymbolPackageFormat>snupkg</SymbolPackageFormat>
    </PropertyGroup>

    <ItemGroup>
        <PackageReference Include="Microsoft.SourceLink.GitHub" Version="1.1.1" PrivateAssets="All"/>
        <PackageReference Include="NSwag.AspNetCore" Version="13.15.10" />
        <ProjectReference Include="..\Library\FastEndpoints.csproj" />
    </ItemGroup>

    <ItemGroup>
        <None Include="..\Documentation\images\icon.png" Pack="true" PackagePath="\" Link="Content\Icon" />
    </ItemGroup>

    <ItemGroup>
        <InternalsVisibleTo Include="Test" />
    </ItemGroup>

</Project><|MERGE_RESOLUTION|>--- conflicted
+++ resolved
@@ -2,11 +2,7 @@
 
     <PropertyGroup>
 
-<<<<<<< HEAD
-        <Version>4.0.0</Version>
-=======
         <Version>9.0.0</Version>
->>>>>>> 20b3a029
 
         <TargetFramework>net6.0</TargetFramework>
         <ImplicitUsings>enable</ImplicitUsings>
