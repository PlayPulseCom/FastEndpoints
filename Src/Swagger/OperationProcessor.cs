--- conflicted
+++ resolved
@@ -195,7 +195,6 @@
         if (reqDtoType is not null)
         {
             var qParams = reqDtoProps?
-<<<<<<< HEAD
                 .Where(p => ShouldAddQueryParam(p, reqParams, isGETRequest))
                 .Select(p =>
                 {
@@ -204,29 +203,15 @@
                     //remove corresponding json field from the request body
                     RemovePropFromRequestBodyContent(pName, op.RequestBody?.Content);
 
-                    return new OpenApiParameter
-                    {
-                        Name = pName,
-                        IsRequired = !p.IsNullable(),
-                        Schema = JsonSchema.FromType(p.PropertyType),
-                        Kind = OpenApiParameterKind.Query,
-                        Description = reqParamDescriptions.GetValueOrDefault(p.Name)
-                    };
+                    return Parameter(
+                        p.PropertyType,
+                        pName,
+                        OpenApiParameterKind.Query,
+                        !p.IsNullable(),
+                        ctx,
+                        reqParamDescriptions.GetValueOrDefault(p.Name),
+                        p.GetCustomAttributes());
                 })
-=======
-                .Where(p =>
-                       p.CanWrite &&
-                       ShouldAddQueryParam(p) &&
-                       !reqParams.Any(rp => rp.Name.Equals(p.Name, StringComparison.OrdinalIgnoreCase)))
-                .Select(p => Parameter(
-                    p.PropertyType,
-                    p.Name,
-                    OpenApiParameterKind.Query,
-                    !p.IsNullable(),
-                    ctx,
-                    reqParamDescriptions.GetValueOrDefault(p.Name),
-                    p.GetCustomAttributes()))
->>>>>>> 20b3a029
                 .ToList();
 
             if (qParams?.Count > 0)
